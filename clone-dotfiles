#!/bin/bash

set -e -u -f -o pipefail

DESTDIR="src/dotfiles"
readonly DESTDIR
cd "${HOME}"
if [ ! -d "${DESTDIR}" ]; then
  mkdir -p "$(dirname "${DESTDIR}")"
  git clone https://github.com/tobinjt/dotfiles.git "${DESTDIR}"
fi
cd "${DESTDIR}"
git pull
git submodule init
git submodule update
# Lots of stuff will fail until dotfiles are set up.
set +u +e
source .bash_profile
<<<<<<< HEAD
source .shell_profile
source .shell_aliases
=======
source .bash_aliases
set -u -e
>>>>>>> 9c3b2ab6
dotfiles
sed -i -e 's!https://github.com/!git@github.com:!' .git/config<|MERGE_RESOLUTION|>--- conflicted
+++ resolved
@@ -16,12 +16,8 @@
 # Lots of stuff will fail until dotfiles are set up.
 set +u +e
 source .bash_profile
-<<<<<<< HEAD
 source .shell_profile
 source .shell_aliases
-=======
-source .bash_aliases
 set -u -e
->>>>>>> 9c3b2ab6
 dotfiles
 sed -i -e 's!https://github.com/!git@github.com:!' .git/config